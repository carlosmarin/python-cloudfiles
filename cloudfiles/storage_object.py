--- conflicted
+++ resolved
@@ -641,14 +641,8 @@
         @rtype: str
         """
         return "%s/%s" % (self.container.public_uri().rstrip('/'),
-<<<<<<< HEAD
-                quote(self.name))
-
-    @property
-=======
-                unicode_quote(self.name))
-
->>>>>>> 2c6f454b
+            unicode_quote(self.name))
+
     def public_ssl_uri(self):
         """
         Retrieve the SSL URI for this object, if its container is public.
