#!/usr/bin/python

from distutils.core import setup
setup(
    name='freerange',
<<<<<<< HEAD
    version='0.9.2',
=======
    version='0.9.3',
>>>>>>> 912eaeba
    description='CloudFS client library for python',
    author='Racklabs',
    url='https://www.mosso.com/cloudfs',
    packages=['freerange']
)<|MERGE_RESOLUTION|>--- conflicted
+++ resolved
@@ -3,11 +3,7 @@
 from distutils.core import setup
 setup(
     name='freerange',
-<<<<<<< HEAD
-    version='0.9.2',
-=======
     version='0.9.3',
->>>>>>> 912eaeba
     description='CloudFS client library for python',
     author='Racklabs',
     url='https://www.mosso.com/cloudfs',
